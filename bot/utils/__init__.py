from bot.utils.helpers import CogABCMeta, find_nth_occurrence, pad_base64
from bot.utils.services import send_to_paste_service

<<<<<<< HEAD
from discord.ext.commands import CogMeta

from bot.utils.redis_cache import RedisCache

__all__ = ["CogABCMeta", "RedisCache"]


class CogABCMeta(CogMeta, ABCMeta):
    """Metaclass for ABCs meant to be implemented as Cogs."""

    pass


def pad_base64(data: str) -> str:
    """Return base64 `data` with padding characters to ensure its length is a multiple of 4."""
    return data + "=" * (-len(data) % 4)
=======
__all__ = ['CogABCMeta', 'find_nth_occurrence', 'pad_base64', 'send_to_paste_service']
>>>>>>> 3afeab53
<|MERGE_RESOLUTION|>--- conflicted
+++ resolved
@@ -1,23 +1,4 @@
 from bot.utils.helpers import CogABCMeta, find_nth_occurrence, pad_base64
 from bot.utils.services import send_to_paste_service
 
-<<<<<<< HEAD
-from discord.ext.commands import CogMeta
-
-from bot.utils.redis_cache import RedisCache
-
-__all__ = ["CogABCMeta", "RedisCache"]
-
-
-class CogABCMeta(CogMeta, ABCMeta):
-    """Metaclass for ABCs meant to be implemented as Cogs."""
-
-    pass
-
-
-def pad_base64(data: str) -> str:
-    """Return base64 `data` with padding characters to ensure its length is a multiple of 4."""
-    return data + "=" * (-len(data) % 4)
-=======
-__all__ = ['CogABCMeta', 'find_nth_occurrence', 'pad_base64', 'send_to_paste_service']
->>>>>>> 3afeab53
+__all__ = ['CogABCMeta', 'find_nth_occurrence', 'pad_base64', 'send_to_paste_service']