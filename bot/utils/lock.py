import asyncio
import inspect
import logging
import types
from collections import defaultdict
from functools import partial
from typing import Any, Awaitable, Callable, Hashable, Union
from weakref import WeakValueDictionary

from bot.errors import LockedResourceError
from bot.utils import function
from bot.utils.function import command_wraps

log = logging.getLogger(__name__)
__lock_dicts = defaultdict(WeakValueDictionary)

_IdCallableReturn = Union[Hashable, Awaitable[Hashable]]
_IdCallable = Callable[[function.BoundArgs], _IdCallableReturn]
ResourceId = Union[Hashable, _IdCallable]


<<<<<<< HEAD
class SharedEvent:
    """
    Context manager managing an internal event exposed through the wait coro.

    While any code is executing in this context manager, the underyling event will not be set;
    when all of the holders finish the event will be set.
    """

    def __init__(self):
        self._active_count = 0
        self._event = asyncio.Event()
        self._event.set()

    def __enter__(self):
        """Increment the count of the active holders and clear the internal event."""
        self._active_count += 1
        self._event.clear()

    def __exit__(self, _exc_type, _exc_val, _exc_tb):  # noqa: ANN001
        """Decrement the count of the active holders; if 0 is reached set the internal event."""
        self._active_count -= 1
        if not self._active_count:
            self._event.set()

    async def wait(self) -> None:
        """Wait for all active holders to exit."""
        await self._event.wait()


class LockGuard:
    """
    A context manager which acquires and releases a lock (mutex).

    Raise RuntimeError if trying to acquire a locked lock.
    """

    def __init__(self):
        self._locked = False

    @property
    def locked(self) -> bool:
        """Return True if currently locked or False if unlocked."""
        return self._locked

    def __enter__(self):
        if self._locked:
            raise RuntimeError("Cannot acquire a locked lock.")

        self._locked = True

    def __exit__(self, _exc_type, _exc_value, _traceback):  # noqa: ANN001
        self._locked = False
        return False  # Indicate any raised exception shouldn't be suppressed.


def lock(namespace: Hashable, resource_id: ResourceId, *, raise_error: bool = False) -> Callable:
=======
def lock(
    namespace: Hashable,
    resource_id: ResourceId,
    *,
    raise_error: bool = False,
    wait: bool = False,
) -> Callable:
>>>>>>> 2a31892f
    """
    Turn the decorated coroutine function into a mutually exclusive operation on a `resource_id`.

    If `wait` is True, wait until the lock becomes available. Otherwise, if any other mutually
    exclusive function currently holds the lock for a resource, do not run the decorated function
    and return None.

    If `raise_error` is True, raise `LockedResourceError` if the lock cannot be acquired.

    `namespace` is an identifier used to prevent collisions among resource IDs.

    `resource_id` identifies a resource on which to perform a mutually exclusive operation.
    It may also be a callable or awaitable which will return the resource ID given an ordered
    mapping of the parameters' names to arguments' values.

    If decorating a command, this decorator must go before (below) the `command` decorator.
    """
    def decorator(func: types.FunctionType) -> types.FunctionType:
        name = func.__name__

        @command_wraps(func)
        async def wrapper(*args, **kwargs) -> Any:
            log.trace(f"{name}: mutually exclusive decorator called")

            if callable(resource_id):
                log.trace(f"{name}: binding args to signature")
                bound_args = function.get_bound_args(func, args, kwargs)

                log.trace(f"{name}: calling the given callable to get the resource ID")
                id_ = resource_id(bound_args)

                if inspect.isawaitable(id_):
                    log.trace(f"{name}: awaiting to get resource ID")
                    id_ = await id_
            else:
                id_ = resource_id

            log.trace(f"{name}: getting the lock object for resource {namespace!r}:{id_!r}")

            # Get the lock for the ID. Create a lock if one doesn't exist yet.
            locks = __lock_dicts[namespace]
            lock_ = locks.setdefault(id_, asyncio.Lock())

            # It's safe to check an asyncio.Lock is free before acquiring it because:
            #   1. Synchronous code like `if not lock_.locked()` does not yield execution
            #   2. `asyncio.Lock.acquire()` does not internally await anything if the lock is free
            #   3. awaits only yield execution to the event loop at actual I/O boundaries
            if wait or not lock_.locked():
                log.debug(f"{name}: acquiring lock for resource {namespace!r}:{id_!r}...")
                async with lock_:
                    return await func(*args, **kwargs)
            else:
                log.info(f"{name}: aborted because resource {namespace!r}:{id_!r} is locked")
                if raise_error:
                    raise LockedResourceError(str(namespace), id_)

        return wrapper
    return decorator


def lock_arg(
    namespace: Hashable,
    name_or_pos: function.Argument,
    func: Callable[[Any], _IdCallableReturn] = None,
    *,
    raise_error: bool = False,
    wait: bool = False,
) -> Callable:
    """
    Apply the `lock` decorator using the value of the arg at the given name/position as the ID.

    `func` is an optional callable or awaitable which will return the ID given the argument value.
    See `lock` docs for more information.
    """
    decorator_func = partial(lock, namespace, raise_error=raise_error, wait=wait)
    return function.get_arg_value_wrapper(decorator_func, name_or_pos, func)<|MERGE_RESOLUTION|>--- conflicted
+++ resolved
@@ -19,7 +19,6 @@
 ResourceId = Union[Hashable, _IdCallable]
 
 
-<<<<<<< HEAD
 class SharedEvent:
     """
     Context manager managing an internal event exposed through the wait coro.
@@ -49,34 +48,6 @@
         await self._event.wait()
 
 
-class LockGuard:
-    """
-    A context manager which acquires and releases a lock (mutex).
-
-    Raise RuntimeError if trying to acquire a locked lock.
-    """
-
-    def __init__(self):
-        self._locked = False
-
-    @property
-    def locked(self) -> bool:
-        """Return True if currently locked or False if unlocked."""
-        return self._locked
-
-    def __enter__(self):
-        if self._locked:
-            raise RuntimeError("Cannot acquire a locked lock.")
-
-        self._locked = True
-
-    def __exit__(self, _exc_type, _exc_value, _traceback):  # noqa: ANN001
-        self._locked = False
-        return False  # Indicate any raised exception shouldn't be suppressed.
-
-
-def lock(namespace: Hashable, resource_id: ResourceId, *, raise_error: bool = False) -> Callable:
-=======
 def lock(
     namespace: Hashable,
     resource_id: ResourceId,
@@ -84,7 +55,6 @@
     raise_error: bool = False,
     wait: bool = False,
 ) -> Callable:
->>>>>>> 2a31892f
     """
     Turn the decorated coroutine function into a mutually exclusive operation on a `resource_id`.
 
