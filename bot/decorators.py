--- conflicted
+++ resolved
@@ -18,17 +18,13 @@
 
 
 class InChannelCheckFailure(CheckFailure):
-<<<<<<< HEAD
     """In channel check failure exception."""
 
-    pass
-=======
     def __init__(self, *channels: int):
         self.channels = channels
         channels_str = ', '.join(f"<#{c_id}>" for c_id in channels)
 
         super().__init__(f"Sorry, but you may only use this command within {channels_str}.")
->>>>>>> 83127be0
 
 
 def in_channel(*channels: int, bypass_roles: Container[int] = None) -> Callable:
