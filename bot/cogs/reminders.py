--- conflicted
+++ resolved
@@ -1,3 +1,4 @@
+import asyncio
 import logging
 import random
 import textwrap
@@ -110,14 +111,7 @@
         log.debug(f"Deleting reminder {reminder_id} (the user has been reminded).")
         await self._delete_reminder(reminder_id)
 
-<<<<<<< HEAD
-    async def _delete_reminder(self, reminder_id: str) -> None:
-=======
-        # Now we can begone with it from our schedule list.
-        self.cancel_task(reminder_id)
-
     async def _delete_reminder(self, reminder_id: str, cancel_task: bool = True) -> None:
->>>>>>> 1ccc0f11
         """Delete a reminder from the database, given its ID, and cancel the running task."""
         await self.bot.api_client.delete('bot/reminders/' + str(reminder_id))
 
