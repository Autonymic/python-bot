import logging
import re
import time
<<<<<<< HEAD
from pathlib import Path
from typing import Dict, List, Optional
=======
from typing import Callable, Dict, Iterable, List, Optional
>>>>>>> 0d56b0ae

from discord import Colour, Embed
from discord.ext.commands import Cog, Context, group

from bot.bot import Bot
from bot.constants import Channels, Cooldowns
from bot.converters import TagNameConverter
from bot.pagination import LinePaginator

log = logging.getLogger(__name__)

TEST_CHANNELS = (
    Channels.bot_commands,
    Channels.helpers
)

REGEX_NON_ALPHABET = re.compile(r"[^a-z]", re.MULTILINE & re.IGNORECASE)


class Tags(Cog):
    """Save new tags and fetch existing tags."""

    def __init__(self, bot: Bot):
        self.bot = bot
        self.tag_cooldowns = {}
        self._cache = self.get_tags()

    def get_tags(self) -> dict:
        """Get all tags."""
        # Save all tags in memory.
        cache = {}
        tag_files = Path("bot", "resources", "tags").iterdir()
        for file in tag_files:
            tag_title = file.stem
            tag = {
                "title": tag_title,
                "embed": {
                    "description": file.read_text()
                }
            }
            cache[tag_title] = tag
        return cache

    @staticmethod
    def _fuzzy_search(search: str, target: str) -> float:
        """A simple scoring algorithm based on how many letters are found / total, with order in mind."""
        current, index = 0, 0
        _search = REGEX_NON_ALPHABET.sub('', search.lower())
        _targets = iter(REGEX_NON_ALPHABET.split(target.lower()))
        _target = next(_targets)
        try:
            while True:
                while index < len(_target) and _search[current] == _target[index]:
                    current += 1
                    index += 1
                index, _target = 0, next(_targets)
        except (StopIteration, IndexError):
            pass
        return current / len(_search) * 100

    def _get_suggestions(self, tag_name: str, thresholds: Optional[List[int]] = None) -> List[str]:
        """Return a list of suggested tags."""
        scores: Dict[str, int] = {
            tag_title: Tags._fuzzy_search(tag_name, tag['title'])
            for tag_title, tag in self._cache.items()
        }

        thresholds = thresholds or [100, 90, 80, 70, 60]

        for threshold in thresholds:
            suggestions = [
                self._cache[tag_title]
                for tag_title, matching_score in scores.items()
                if matching_score >= threshold
            ]
            if suggestions:
                return suggestions

        return []

    def _get_tag(self, tag_name: str) -> list:
        """Get a specific tag."""
        found = [self._cache.get(tag_name.lower(), None)]
        if not found[0]:
            return self._get_suggestions(tag_name)
        return found

    async def _get_tags_via_content(self, check: Callable[[Iterable], bool], keywords: str) -> list:
        """
        Search for tags via contents.

        `predicate` will be the built-in any, all, or a custom callable. Must return a bool.
        """
        await self._get_tags()

        keywords_processed: List[str] = []
        for keyword in keywords.split(','):
            keyword_sanitized = keyword.strip().casefold()
            if not keyword_sanitized:
                # this happens when there are leading / trailing / consecutive comma.
                continue
            keywords_processed.append(keyword_sanitized)

        if not keywords_processed:
            # after sanitizing, we can end up with an empty list, for example when keywords is ','
            # in that case, we simply want to search for such keywords directly instead.
            keywords_processed = [keywords]

        matching_tags = []
        for tag in self._cache.values():
            if check(query in tag['embed']['description'].casefold() for query in keywords_processed):
                matching_tags.append(tag)

        return matching_tags

    async def _send_matching_tags(self, ctx: Context, keywords: str, matching_tags: list) -> None:
        """Send the result of matching tags to user."""
        if not matching_tags:
            pass
        elif len(matching_tags) == 1:
            await ctx.send(embed=Embed().from_dict(matching_tags[0]['embed']))
        else:
            is_plural = keywords.strip().count(' ') > 0 or keywords.strip().count(',') > 0
            embed = Embed(
                title=f"Here are the tags containing the given keyword{'s' * is_plural}:",
                description='\n'.join(tag['title'] for tag in matching_tags[:10])
            )
            await LinePaginator.paginate(
                sorted(f"**»**   {tag['title']}" for tag in matching_tags),
                ctx,
                embed,
                footer_text="To show a tag, type !tags <tagname>.",
                empty=False,
                max_lines=15
            )

    @group(name='tags', aliases=('tag', 't'), invoke_without_command=True)
    async def tags_group(self, ctx: Context, *, tag_name: TagNameConverter = None) -> None:
        """Show all known tags, a single tag, or run a subcommand."""
        await ctx.invoke(self.get_command, tag_name=tag_name)

    @tags_group.group(name='search', invoke_without_command=True)
    async def search_tag_content(self, ctx: Context, *, keywords: str) -> None:
        """
        Search inside tags' contents for tags. Allow searching for multiple keywords separated by comma.

        Only search for tags that has ALL the keywords.
        """
        matching_tags = await self._get_tags_via_content(all, keywords)
        await self._send_matching_tags(ctx, keywords, matching_tags)

    @search_tag_content.command(name='any')
    async def search_tag_content_any_keyword(self, ctx: Context, *, keywords: Optional[str] = None) -> None:
        """
        Search inside tags' contents for tags. Allow searching for multiple keywords separated by comma.

        Search for tags that has ANY of the keywords.
        """
        matching_tags = await self._get_tags_via_content(any, keywords or 'any')
        await self._send_matching_tags(ctx, keywords, matching_tags)

    @tags_group.command(name='get', aliases=('show', 'g'))
    async def get_command(self, ctx: Context, *, tag_name: TagNameConverter = None) -> None:
        """Get a specified tag, or a list of all tags if no tag is specified."""
        def _command_on_cooldown(tag_name: str) -> bool:
            """
            Check if the command is currently on cooldown, on a per-tag, per-channel basis.

            The cooldown duration is set in constants.py.
            """
            now = time.time()

            cooldown_conditions = (
                tag_name
                and tag_name in self.tag_cooldowns
                and (now - self.tag_cooldowns[tag_name]["time"]) < Cooldowns.tags
                and self.tag_cooldowns[tag_name]["channel"] == ctx.channel.id
            )

            if cooldown_conditions:
                return True
            return False

        if _command_on_cooldown(tag_name):
            time_left = Cooldowns.tags - (time.time() - self.tag_cooldowns[tag_name]["time"])
            log.info(
                f"{ctx.author} tried to get the '{tag_name}' tag, but the tag is on cooldown. "
                f"Cooldown ends in {time_left:.1f} seconds."
            )
            return

        if tag_name is not None:
            founds = self._get_tag(tag_name)

            if len(founds) == 1:
                tag = founds[0]
                if ctx.channel.id not in TEST_CHANNELS:
                    self.tag_cooldowns[tag_name] = {
                        "time": time.time(),
                        "channel": ctx.channel.id
                    }
                await ctx.send(embed=Embed.from_dict(tag['embed']))
            elif founds and len(tag_name) >= 3:
                await ctx.send(embed=Embed(
                    title='Did you mean ...',
                    description='\n'.join(tag['title'] for tag in founds[:10])
                ))

        else:
            tags = self._cache.values()
            if not tags:
                await ctx.send(embed=Embed(
                    description="**There are no tags in the database!**",
                    colour=Colour.red()
                ))
            else:
                embed: Embed = Embed(title="**Current tags**")
                await LinePaginator.paginate(
                    sorted(f"**»**   {tag['title']}" for tag in tags),
                    ctx,
                    embed,
                    footer_text="To show a tag, type !tags <tagname>.",
                    empty=False,
                    max_lines=15
                )


def setup(bot: Bot) -> None:
    """Load the Tags cog."""
    bot.add_cog(Tags(bot))<|MERGE_RESOLUTION|>--- conflicted
+++ resolved
@@ -1,12 +1,8 @@
 import logging
 import re
 import time
-<<<<<<< HEAD
 from pathlib import Path
-from typing import Dict, List, Optional
-=======
 from typing import Callable, Dict, Iterable, List, Optional
->>>>>>> 0d56b0ae
 
 from discord import Colour, Embed
 from discord.ext.commands import Cog, Context, group
