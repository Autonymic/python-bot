--- conflicted
+++ resolved
@@ -1,14 +1,10 @@
 import textwrap
 import typing as t
 
-<<<<<<< HEAD
 import arrow
 import discord
 from dateutil.relativedelta import relativedelta
 from dateutil.tz import tzutc
-=======
-import discord
->>>>>>> 14edd58f
 from discord.ext import commands
 from discord.ext.commands import Context
 from discord.utils import escape_markdown
@@ -380,16 +376,7 @@
         if expires_at is None:
             duration = "*Permanent*"
         else:
-<<<<<<< HEAD
-            date_from = arrow.Arrow.fromtimestamp(
-                float(time.DISCORD_TIMESTAMP_REGEX.match(created).group(1)),
-                tzutc()
-            )
-            date_to = arrow.get(expires_at)
-            duration = humanize_delta(relativedelta(date_to.datetime, date_from.datetime))
-=======
             duration = time.humanize_delta(inserted_at, expires_at)
->>>>>>> 14edd58f
 
         # Format `dm_sent`
         if dm_sent is None:
