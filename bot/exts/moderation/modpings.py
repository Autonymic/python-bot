import asyncio
import datetime

import arrow
from async_rediscache import RedisCache
from dateutil.parser import isoparse
from discord import Embed, Member
from discord.ext.commands import Cog, Context, group, has_any_role

from bot.bot import Bot
from bot.constants import Colours, Emojis, Guild, Icons, MODERATION_ROLES, Roles
from bot.converters import DayDuration, Expiry
from bot.log import get_logger
<<<<<<< HEAD
from bot.utils import scheduling
from bot.utils.members import get_or_fetch_member
=======
from bot.utils import scheduling, time
>>>>>>> d103b57b
from bot.utils.scheduling import Scheduler

log = get_logger(__name__)

MAXIMUM_WORK_OFF_LIMIT = 16


class ModPings(Cog):
    """Commands for a moderator to turn moderator pings on and off."""

    # RedisCache[discord.Member.id, 'Naïve ISO 8601 string']
    # The cache's keys are mods who have pings off.
    # The cache's values are the times when the role should be re-applied to them, stored in ISO format.
    pings_off_mods = RedisCache()

    # RedisCache[discord.Member.id, 'start timestamp|total worktime in seconds']
    # The cache's keys are mod's ID
    # The cache's values are their pings on schedule timestamp and the total seconds (work time) until pings off
    modpings_schedule = RedisCache()

    def __init__(self, bot: Bot):
        self.bot = bot
        self._role_scheduler = Scheduler("ModPingsOnOff")
        self._modpings_scheduler = Scheduler("ModPingsSchedule")

        self.guild = None
        self.moderators_role = None

        self.modpings_schedule_task = scheduling.create_task(
            self.reschedule_modpings_schedule(),
            event_loop=self.bot.loop
        )
        self.reschedule_task = scheduling.create_task(
            self.reschedule_roles(),
            name="mod-pings-reschedule",
            event_loop=self.bot.loop,
        )

    async def reschedule_roles(self) -> None:
        """Reschedule moderators role re-apply times."""
        await self.bot.wait_until_guild_available()
        self.guild = self.bot.get_guild(Guild.id)
        self.moderators_role = self.guild.get_role(Roles.moderators)

        mod_team = self.guild.get_role(Roles.mod_team)
        pings_on = self.moderators_role.members
        pings_off = await self.pings_off_mods.to_dict()

        log.trace("Applying the moderators role to the mod team where necessary.")
        for mod in mod_team.members:
            if mod in pings_on:  # Make sure that on-duty mods aren't in the cache.
                if mod.id in pings_off:
                    await self.pings_off_mods.delete(mod.id)
                continue

            # Keep the role off only for those in the cache.
            if mod.id not in pings_off:
                await self.reapply_role(mod)
            else:
                expiry = isoparse(pings_off[mod.id])
                self._role_scheduler.schedule_at(expiry, mod.id, self.reapply_role(mod))

    async def reschedule_modpings_schedule(self) -> None:
        """Reschedule moderators schedule ping."""
        await self.bot.wait_until_guild_available()
        schedule_cache = await self.modpings_schedule.to_dict()

        log.info("Scheduling modpings schedule for applicable moderators found in cache.")
        for mod_id, schedule in schedule_cache.items():
            start_timestamp, work_time = schedule.split("|")
            start = datetime.datetime.fromtimestamp(float(start_timestamp))

            guild = self.bot.get_guild(Guild.id)
            mod = await get_or_fetch_member(guild, mod_id)
            if not mod:
                log.warning(f"I tried to get moderator with ID `{mod_id}`, but they don't appear to be on the server 😔")
                continue

            self._modpings_scheduler.schedule_at(
                start,
                mod_id,
                self.add_role_schedule(mod, work_time, start)
            )

    async def remove_role_schedule(self, mod: Member, work_time: int, schedule_start: datetime.datetime) -> None:
        """Removes the moderator's role to the given moderator."""
        log.trace(f"Removing moderator role from mod with ID {mod.id}")
        await mod.remove_roles(self.moderators_role, reason="Moderator schedule time expired.")

        # Remove the task before scheduling it again
        self._modpings_scheduler.cancel(mod.id)

        # Add the task again
        log.trace(f"Adding mod pings schedule task again for mod with ID {mod.id}")
        schedule_start += datetime.timedelta(days=1)
        self._modpings_scheduler.schedule_at(
            schedule_start,
            mod.id,
            self.add_role_schedule(mod, work_time, schedule_start)
        )

    async def add_role_schedule(self, mod: Member, work_time: int, schedule_start: datetime.datetime) -> None:
        """Adds the moderator's role to the given moderator."""
        # If the moderator has pings off, then skip adding role
        if mod.id in await self.pings_off_mods.to_dict():
            log.trace(f"Skipping adding moderator role to mod with ID {mod.id} - found in pings off cache.")
        else:
            log.trace(f"Applying moderator role to mod with ID {mod.id}")
            await mod.add_roles(self.moderators_role, reason="Moderator scheduled time started!")

        log.trace(f"Sleeping for {work_time} seconds, worktime for mod with ID {mod.id}")
        await asyncio.sleep(work_time)
        await self.remove_role_schedule(mod, work_time, schedule_start)

    async def reapply_role(self, mod: Member) -> None:
        """Reapply the moderator's role to the given moderator."""
        mod_schedule = self.modpings_schedule.get(mod.id)
        if (
            mod_schedule
            and datetime.datetime.utcnow()
            < datetime.datetime.utcfromtimestamp(mod_schedule.split("|")[0])
        ):
            log.trace(f"Skipping re-applying role to mod with ID {mod.id} as their modpings schedule is over.")
            return

        log.trace(f"Re-applying role to mod with ID {mod.id}.")
        await mod.add_roles(self.moderators_role, reason="Pings off period expired.")
        await self.pings_off_mods.delete(mod.id)

    @group(name='modpings', aliases=('modping',), invoke_without_command=True)
    @has_any_role(*MODERATION_ROLES)
    async def modpings_group(self, ctx: Context) -> None:
        """Allow the removal and re-addition of the pingable moderators role."""
        await ctx.send_help(ctx.command)

    @modpings_group.command(name='off')
    @has_any_role(*MODERATION_ROLES)
    async def off_command(self, ctx: Context, duration: Expiry) -> None:
        """
        Temporarily removes the pingable moderators role for a set amount of time.

        A unit of time should be appended to the duration.
        Units (∗case-sensitive):
        \u2003`y` - years
        \u2003`m` - months∗
        \u2003`w` - weeks
        \u2003`d` - days
        \u2003`h` - hours
        \u2003`M` - minutes∗
        \u2003`s` - seconds

        Alternatively, an ISO 8601 timestamp can be provided for the duration.

        The duration cannot be longer than 30 days.
        """
        delta = duration - arrow.utcnow()
        if delta > datetime.timedelta(days=30):
            await ctx.send(":x: Cannot remove the role for longer than 30 days.")
            return

        mod = ctx.author

        until_date = duration.replace(microsecond=0).isoformat()  # Looks noisy with microseconds.
        await mod.remove_roles(self.moderators_role, reason=f"Turned pings off until {until_date}.")

        await self.pings_off_mods.set(mod.id, duration.isoformat())

        # Allow rescheduling the task without cancelling it separately via the `on` command.
        if mod.id in self._role_scheduler:
            self._role_scheduler.cancel(mod.id)
        self._role_scheduler.schedule_at(duration, mod.id, self.reapply_role(mod))

        embed = Embed(timestamp=duration, colour=Colours.bright_green)
        embed.set_footer(text="Moderators role has been removed until", icon_url=Icons.green_checkmark)
        await ctx.send(embed=embed)

    @modpings_group.command(name='on')
    @has_any_role(*MODERATION_ROLES)
    async def on_command(self, ctx: Context) -> None:
        """Re-apply the pingable moderators role."""
        mod = ctx.author
        if mod in self.moderators_role.members:
            await ctx.send(":question: You already have the role.")
            return

        await mod.add_roles(self.moderators_role, reason="Pings off period canceled.")

        await self.pings_off_mods.delete(mod.id)

        # We assume the task exists. Lack of it may indicate a bug.
        self._role_scheduler.cancel(mod.id)

        await ctx.send(f"{Emojis.check_mark} Moderators role has been re-applied.")

    @modpings_group.group(
        name='schedule',
        aliases=('s',),
        invoke_without_command=True
    )
    @has_any_role(*MODERATION_ROLES)
    async def schedule_modpings(self, ctx: Context, start: DayDuration, end: DayDuration) -> None:
        """
        Schedule modpings role to be added at <start> and removed at <end> every day (UTC time)!

        You must have the pingable Moderators role for a minimum of 8 hours a day,
        meaning the schedule removing this role has a maximum duration of 16 hours.
         The command expects two arguments, `start` and `end`, which are when the role is removed and re-added.

        The following formats are accepted for `start` and `end`:
            - H:Mam/pm (10:14pm)
            - HMam/pm (1014pm)
            - Ham/pm (10pm)
            - H (22 - 24hour format as no meridiem is specified)
            - HM (2214 - 24hour format as no meridiem is specified)

        The pingable Moderators role won't be re-added until the scheduled time has finished.
        """
        if end < start:
            end += datetime.timedelta(days=1)

        modpings_on_period = end - start
        # Check if the modpings off period for a day is more than the max
        if datetime.timedelta(hours=24) - modpings_on_period > datetime.timedelta(hours=MAXIMUM_WORK_OFF_LIMIT):
            await ctx.send(
                f":x: {ctx.author.mention} You can't have the modpings role off for"
                f" more than {MAXIMUM_WORK_OFF_LIMIT} hours!"
            )
            return

        if start < datetime.datetime.utcnow():
            # The datetime has already gone for the day, so make it tomorrow
            # otherwise the scheduler would schedule it immediately
            start += datetime.timedelta(days=1)

        work_time = (end - start).total_seconds()

        await self.modpings_schedule.set(ctx.author.id, f"{start.timestamp()}|{work_time}")

        if ctx.author.id in self._modpings_scheduler:
            self._modpings_scheduler.cancel(ctx.author.id)

        self._modpings_scheduler.schedule_at(
            start,
            ctx.author.id,
            self.add_role_schedule(ctx.author, work_time, start)
        )

        await ctx.send(
            f"{Emojis.ok_hand} {ctx.author.mention} Scheduled mod pings from "
            f"{time.discord_timestamp(start, time.TimestampFormats.TIME)} to "
            f"{time.discord_timestamp(end, time.TimestampFormats.TIME)}!"
        )

    @schedule_modpings.command(name='delete', aliases=('del', 'd'))
    async def modpings_schedule_delete(self, ctx: Context) -> None:
        """Delete your modpings schedule."""
        self._modpings_scheduler.cancel(ctx.author.id)
        await self.modpings_schedule.delete(ctx.author.id)
        await ctx.send(f"{Emojis.ok_hand} {ctx.author.mention} Deleted your modpings schedule!")

    def cog_unload(self) -> None:
        """Cancel role tasks when the cog unloads."""
        log.trace("Cog unload: canceling role tasks.")
        self.reschedule_task.cancel()
        self._role_scheduler.cancel_all()

        self.modpings_schedule_task.cancel()
        self._modpings_scheduler.cancel_all()


def setup(bot: Bot) -> None:
    """Load the ModPings cog."""
    bot.add_cog(ModPings(bot))<|MERGE_RESOLUTION|>--- conflicted
+++ resolved
@@ -11,12 +11,8 @@
 from bot.constants import Colours, Emojis, Guild, Icons, MODERATION_ROLES, Roles
 from bot.converters import DayDuration, Expiry
 from bot.log import get_logger
-<<<<<<< HEAD
-from bot.utils import scheduling
+from bot.utils import scheduling, time
 from bot.utils.members import get_or_fetch_member
-=======
-from bot.utils import scheduling, time
->>>>>>> d103b57b
 from bot.utils.scheduling import Scheduler
 
 log = get_logger(__name__)
