--- conflicted
+++ resolved
@@ -394,28 +394,18 @@
 
     announcements: int
     change_log: int
-<<<<<<< HEAD
     mailing_lists: int
     python_events: int
     python_news: int
     reddit: int
     user_event_announcements: int
 
-=======
-    code_help_chat_1: int
-    code_help_chat_2: int
-    code_help_voice_1: int
-    code_help_voice_2: int
-    cooldown: int
-    defcon: int
-    discord_py: int
->>>>>>> 134a2c61
     dev_contrib: int
     dev_core: int
     dev_log: int
 
     meta: int
-    python_discussion: int
+    python_general: int
 
     cooldown: int
 
@@ -431,6 +421,7 @@
     off_topic_2: int
 
     bot_commands: int
+    discord_py: int
     esoteric: int
     voice_gate: int
 
@@ -444,16 +435,9 @@
     mod_alerts: int
     mod_spam: int
     organisation: int
-<<<<<<< HEAD
 
     admin_announcements: int
     mod_announcements: int
-=======
-    python_general: int
-    python_events: int
-    python_news: int
-    reddit: int
->>>>>>> 134a2c61
     staff_announcements: int
 
     admins_voice: int
